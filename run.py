from core import *
import argparse
from visualization import gradient_test_plot, objective_plot, control_plot

parser = argparse.ArgumentParser()
parser.add_argument('-o', '--output', default='../output')
parser.add_argument('-s', '--scratch', default='/scratch/OptiPuls/current')
args = parser.parse_args()

# preheat the body and save the state (if not done yet)
# control = np.full(Nt, 1., dtype=float)
# evo = solve_forward(control)
# save_as_npy(evo[-1], args.scratch+'/theta_hot.npy')

# load the saved state
theta_hot_np = np.load(args.scratch+'/theta_hot.npy')
theta_hot = Function(V)
theta_hot.vector().set_local(theta_hot_np)


time_space = np.linspace(0, T, num=Nt, endpoint=True)

<<<<<<< HEAD
control = .25 * np.sin(time_space*np.pi / (2*T)) + .5
epsilons, deltas_fwd = gradient_test(control, n=15)
gradient_test_plot(epsilons, deltas_fwd)
=======

print("Starting optimization process")
control = np.vectorize(u)(time_space, t1=0, t2=0.005)
control[:] = 0.
evo = solve_forward(control, theta_hot)
J_total_before = J_total(evo, control, coefficients, expressions)
J_vector_before = J_vector(evo, control, coefficients, expressions)
print("J_total before optimization:", J_total_before)
descent = gradient_descent(control, init=theta_hot, iter_max=30, s=10**-10)

control_plot_outfile = args.scratch+'/control_plot.png'
control_plot(
    descent[0], descent[-1],
       labels=["initial control", "optimized control"],
       outfile=control_plot_outfile)
print("See", control_plot_outfile)

evo_optimized = solve_forward(descent[-1], theta_hot)
J_total_after = J_total(evo_optimized, descent[-1], coefficients, expressions)
J_vector_after = J_vector(evo_optimized, descent[-1], coefficients, expressions)
print("J_total after optimization:", J_total_after)

objective_plot_outfile = args.scratch+'/objective_plot.png'
objective_plot(
    J_vector_before, J_vector_after,
    labels=["objective before", "objective after"],
    outfile=objective_plot_outfile)
print("See", objective_plot_outfile)
>>>>>>> 5fb4b6e1
<|MERGE_RESOLUTION|>--- conflicted
+++ resolved
@@ -20,37 +20,35 @@
 
 time_space = np.linspace(0, T, num=Nt, endpoint=True)
 
-<<<<<<< HEAD
 control = .25 * np.sin(time_space*np.pi / (2*T)) + .5
 epsilons, deltas_fwd = gradient_test(control, n=15)
 gradient_test_plot(epsilons, deltas_fwd)
-=======
 
-print("Starting optimization process")
-control = np.vectorize(u)(time_space, t1=0, t2=0.005)
-control[:] = 0.
-evo = solve_forward(control, theta_hot)
-J_total_before = J_total(evo, control, coefficients, expressions)
-J_vector_before = J_vector(evo, control, coefficients, expressions)
-print("J_total before optimization:", J_total_before)
-descent = gradient_descent(control, init=theta_hot, iter_max=30, s=10**-10)
 
-control_plot_outfile = args.scratch+'/control_plot.png'
-control_plot(
-    descent[0], descent[-1],
-       labels=["initial control", "optimized control"],
-       outfile=control_plot_outfile)
-print("See", control_plot_outfile)
+# print("Starting optimization process")
+# control = np.vectorize(u)(time_space, t1=0, t2=0.005)
+# control[:] = 0.
+# evo = solve_forward(control, theta_hot)
+# J_total_before = J_total(evo, control, coefficients, expressions)
+# J_vector_before = J_vector(evo, control, coefficients, expressions)
+# print("J_total before optimization:", J_total_before)
+# descent = gradient_descent(control, init=theta_hot, iter_max=30, s=10**-10)
 
-evo_optimized = solve_forward(descent[-1], theta_hot)
-J_total_after = J_total(evo_optimized, descent[-1], coefficients, expressions)
-J_vector_after = J_vector(evo_optimized, descent[-1], coefficients, expressions)
-print("J_total after optimization:", J_total_after)
+# control_plot_outfile = args.scratch+'/control_plot.png'
+# control_plot(
+#     descent[0], descent[-1],
+#        labels=["initial control", "optimized control"],
+#        outfile=control_plot_outfile)
+# print("See", control_plot_outfile)
 
-objective_plot_outfile = args.scratch+'/objective_plot.png'
-objective_plot(
-    J_vector_before, J_vector_after,
-    labels=["objective before", "objective after"],
-    outfile=objective_plot_outfile)
-print("See", objective_plot_outfile)
->>>>>>> 5fb4b6e1
+# evo_optimized = solve_forward(descent[-1], theta_hot)
+# J_total_after = J_total(evo_optimized, descent[-1], coefficients, expressions)
+# J_vector_after = J_vector(evo_optimized, descent[-1], coefficients, expressions)
+# print("J_total after optimization:", J_total_after)
+
+# objective_plot_outfile = args.scratch+'/objective_plot.png'
+# objective_plot(
+#     J_vector_before, J_vector_after,
+#     labels=["objective before", "objective after"],
+#     outfile=objective_plot_outfile)
+# print("See", objective_plot_outfile)